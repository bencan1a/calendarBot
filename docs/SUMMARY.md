# CalendarBot Component Summary
<<<<<<< HEAD
*Generated: 2025-11-12 15:38:48 UTC*
=======
*Generated: 2025-11-13 02:39:47 UTC*
>>>>>>> 638ac51d

## Component Index

### `alexa/`
- `alexa/alexa_exceptions.py`
- `alexa/alexa_handlers.py`
- `alexa/alexa_models.py`
- `alexa/alexa_precompute_stages.py`
- `alexa/alexa_presentation.py`
- `alexa/alexa_protocols.py`
- `alexa/alexa_registry.py`
- `alexa/alexa_response_cache.py`
- `alexa/alexa_skill_backend.py`
- `alexa/alexa_ssml.py`
- `alexa/alexa_types.py`
- `alexa/alexa_utils.py`

### `api/`
- `api/middleware/__init__.py`
- `api/middleware/correlation_id.py`
- `api/middleware/rate_limit_middleware.py`
- `api/middleware/rate_limiter.py`
- `api/routes/__init__.py`
- `api/routes/alexa_routes.py`
- `api/routes/api_routes.py`
- `api/routes/static_routes.py`
- `api/server.py`

### `calendar/`
- `calendar/lite_attendee_parser.py`
- `calendar/lite_datetime_utils.py`
- `calendar/lite_event_merger.py`
- `calendar/lite_event_parser.py`
- `calendar/lite_fetcher.py`
- `calendar/lite_logging.py`
- `calendar/lite_models.py`
- `calendar/lite_parser.py`
- `calendar/lite_parser_telemetry.py`
- `calendar/lite_rrule_expander.py`
- `calendar/lite_streaming_parser.py`

### `core/`
- `core/async_utils.py`
- `core/config_manager.py`
- `core/debug_helpers.py`
- `core/dependencies.py`
- `core/health_tracker.py`
- `core/http_client.py`
- `core/monitoring_logging.py`
- `core/timezone_utils.py`

### `domain/`
- `domain/event_filter.py`
- `domain/event_prioritizer.py`
- `domain/fetch_orchestrator.py`
- `domain/morning_summary.py`
- `domain/pipeline.py`
- `domain/pipeline_stages.py`
- `domain/skipped_store.py`

### `root/`
- `__init__.py`
- `__main__.py`

### `scripts/`
- `scripts/performance_benchmark_lite.py`

## Quick Links
- [Full Context](CONTEXT.md)
- [Changelog](CHANGELOG.md)
- [Project Facts](facts.json)<|MERGE_RESOLUTION|>--- conflicted
+++ resolved
@@ -1,9 +1,5 @@
 # CalendarBot Component Summary
-<<<<<<< HEAD
-*Generated: 2025-11-12 15:38:48 UTC*
-=======
-*Generated: 2025-11-13 02:39:47 UTC*
->>>>>>> 638ac51d
+*Generated: 2025-11-12 19:28:55 UTC*
 
 ## Component Index
 
